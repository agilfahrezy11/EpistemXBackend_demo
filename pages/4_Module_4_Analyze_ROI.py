"""
Module 4: Spectral Separability Analysis

This module facilitate the user to perform spectral separability analysis for their training data

Architecture:
- Backend (module_4.py and module_4_part2.py): Pure backend process without UI dependencies
- Frontend (this file): Streamlit UI with session state management
- State synchronization ensures data persistence across page interactions
"""

import streamlit as st
from epistemx.shapefile_utils import shapefile_validator, EE_converter
from epistemx.module_4 import sample_quality
from epistemx.module_4_part2 import spectral_plotter
import matplotlib.pyplot as plt
import numpy as np
import geemap.foliumap as geemap
import geopandas as gpd
import traceback
import tempfile
import zipfile
import os

#Page configuration
st.set_page_config(
    page_title="Perform ROI Analysis", #visible in the browser
    page_icon="logos/logo_epistem_crop.png",
    layout="wide"
)

# Load custom CSS
def load_css():
    """Load custom CSS for EpistemX theme"""
    try:
        with open('.streamlit/style.css') as f:
            st.markdown(f'<style>{f.read()}</style>', unsafe_allow_html=True)
    except FileNotFoundError:
        pass

# Apply custom theme
load_css()

#title of the module
st.title("Analisis Pemisahan Data Area Sampel (Region of Interest/ROI)")
st.divider()
st.markdown("""Modul ini memungkinkan pengguna melakukan analisis keterpisahan antar kelas tutupan/penggunaan lahan di dalam wilayah analisis yang anda tentukan. 
Sebelum melakukan analisis, pengguna harus mengunggah data referensi tiap-tiap kelas tutupan/penggunaan lahan yang sudah ditentukan dalam format yang kompatibel. 
Data ini harus memuat ID kelas unik dan nama kelas yang sesuai. Setelah data referensi diunggah, 
pengguna dapat melakukan analisis keterpisahan dengan langkah-langkah berikut:""")
st.markdown("1. Pilih attibute data latih, yaitu ID dan nama kelas")
st.markdown("2. Pilih parameter keterpisahan yang terdiri dari resolusi spasial dan jumlah maksimum piksel untuk setiap kelas. Platform ini menggunakan metode Transformed Divergence (TD) untuk melakukan analisis keterpisahan")

#set page layout and side info
st.sidebar.title("Tentang Modul ini")
markdown = """
Modul ini dirancang untuk melakukan analisis keterpisahan antar 
kelas tutupan/penggunaan lahan berdasarkan data latih yang telah disiapkan di modul 3.
"""
st.sidebar.info(markdown)
logo = "logos/logo_epistem.png"
st.sidebar.image(logo)

st.markdown("Ketersedian gabungan citra satelit dari modul 1")
#Check if landsat data from module 1 is available
if 'composite' in st.session_state:
    st.success("Gabungan citra satelit tersedia!")
    # Display information about available imagery
    if 'collection_metadata' in st.session_state:
        metadata = st.session_state['Image_metadata']
        col1, col2, col3 = st.columns(3)
        with col1:
            st.metric("Jumlah Citra", metadata.get('total_images', 'N/A'))
        with col2:
            st.metric("Periode Perekaman", metadata.get('date_range', 'N/A'))
        with col3:
            st.metric("Rata - Rata Tutupan Awan", f"{metadata.get('cloud_cover', {}).get('mean', 'N/A')}%")
#Preview the landsat mosaic
    if st.checkbox("Pratinjau Gabungan Citra Satelit"):
        composite = st.session_state['composite']
        vis_params = st.session_state['visualization']
        aoi = st.session_state['AOI']
        centroid = aoi.geometry.centroid.iloc[0]
        m = geemap.Map(center=[centroid.y, centroid.x], zoom=7)
        m.addLayer(composite, vis_params, "Landsat Mosaic")
        m.addLayer(aoi, {}, "AOI", True, 0.5)
        m.to_streamlit(height=600)
else:
    st.warning("Gabungan Citra Satelit tidak ditemukan. Mohon jalankan Modul 1 terlebih dahulu.")
    st.stop()
st.divider()
#User input ROI upload
st.subheader("A. Unggah Wilayah Minat (Shapefile)")
st.markdown("saat ini platform hanya mendukung shapefile dalam format .zip")
uploaded_file = st.file_uploader("Unggah area minat dalam berkas zip (.zip)", type=["zip"])
aoi = None
#define AOI upload function
if uploaded_file:
    # Extract the uploaded zip file to a temporary directory
    with tempfile.TemporaryDirectory() as tmpdir:
        # write uploaded bytes to disk (required before reading zip)
        zip_path = os.path.join(tmpdir, "upload.zip")
        with open(zip_path, "wb") as f:
            f.write(uploaded_file.getbuffer())

        with zipfile.ZipFile(zip_path, "r") as zip_ref:
            zip_ref.extractall(tmpdir)

        # Find the .shp file in the extracted files (walk subfolders)
        shp_files = []
        for root, _, files in os.walk(tmpdir):
            for fname in files:
                if fname.lower().endswith(".shp"):
                    shp_files.append(os.path.join(root, fname))

        if len(shp_files) == 0:
            st.error("No .shp file found in the uploaded zip.")
        else:
            try:
                # Read the shapefile
                gdf = gpd.read_file(shp_files[0])
                st.success("ROI loaded successfully!")
                validate = shapefile_validator(verbose=False)
                converter = EE_converter(verbose=False)
                st.markdown("ROI table preview:")
                st.write(gdf)
                # Validate and fix geometry
                gdf_cleaned = validate.validate_and_fix_geometry(gdf, geometry="mixed")
                
                if gdf_cleaned is not None:
                    # Convert to EE geometry safely
                    aoi = converter.convert_roi_gdf(gdf_cleaned)
                    
                    if aoi is not None:
                        st.success("ROI conversion completed!")
                        # Show a small preview map centered on AOI
                        # Store in session state
                        st.session_state['training_data'] = aoi
                        st.session_state['training_gdf'] = gdf_cleaned
                        st.text("Region of Interest distribution:")
                        centroid = gdf_cleaned.geometry.centroid.iloc[0]
                        preview_map = geemap.Map(center=[centroid.y, centroid.x], zoom=6)
                        preview_map.add_geojson(gdf_cleaned.__geo_interface__, layer_name="AOI")
                        preview_map.to_streamlit(height=600)
                    else:
                        st.error("Failed to convert ROI to Google Earth Engine format")
                else:
                    st.error("Geometry validation failed")
                    
            except Exception as e:
                st.error(f"Error reading shapefile: {e}")
                st.info("Make sure your shapefile includes all necessary files (.shp, .shx, .dbf, .prj)")
st.divider()
#Training data separability analysis
#Used the previously uploaded ROI
if "training_gdf" in st.session_state:
    gdf_cleaned = st.session_state["training_gdf"]
    st.subheader("B. Lakukan Analisis Keterpisahan Sampel")
    st.markdown("Pilih kolom yang sesuai dari Area Sampel Anda yang merujuk pada ID Kelas numerik dan Nama Kelas.")   
    
    #Dropdown for class_property (numeric IDs)
    class_property = st.selectbox(
        "Pilih kolom yang memuat ID Kelas numerik, (contoh: 1, 2, 3, 4, dst.):",
        options=gdf_cleaned.columns.tolist(),
        index=gdf_cleaned.columns.get_loc("CLASS_ID") if "CLASS_ID" in gdf_cleaned.columns else 0,
        key="class_property"
    )
    #Dropdown for class_name_property (class names)
    class_name_property = st.selectbox(
        "Pilih kolom tabel atribute yang berisi nama kelas (contoh: Hutan, Badan Air, Permukiman, dll):",
        options=gdf_cleaned.columns.tolist(),
        index=gdf_cleaned.columns.get_loc("CLASS_NAME") if "CLASS_NAME" in gdf_cleaned.columns else 0,
        key="class_name_property"
    )
    st.session_state["selected_class_property"] = class_property
    st.session_state["selected_class_name_property"] = class_name_property

    
    #Separability Parameters
<<<<<<< HEAD
    st.subheader("Parameter Analisis")
    #Hardcode method to Transformed Divergence
    method = "TD"
    #Add information for separability approach
    st.info("Metode Analisis Keterpisahan: Transformed Divergence (TD)")
    st.markdown("""
    Metode ini mengukur keterpisahan statisk antara kelas penutup lahan melalui analisis perbedaan nilai rata - rata (mean) dan struktur kovarian. 
    Nilai TD memiliki rentang 0 - 2, dimana nilai yang lebih tinggi mengacu kepada keterpisahan yang lebih baik.
    """)
    #user input (scale and max pixels). Note user did not have a lot to do, just make it default
    scale = st.number_input("Resolusi Spasial:", min_value=10, max_value=1000, value=30, step=10, 
=======
    st.subheader("Analysis Parameters")
    method = st.radio("Select separability method:", ["JM", "TD"], horizontal=True, 
                        help="JM = Jeffries-Matusita Distance, TD = Transformed Divergence")

    scale = st.number_input("Spatial resolution (meters):", min_value=10, max_value=1000, value=30, step=10, 
>>>>>>> 8e30ecda
                            help="Higher values = lower resolution but faster processing")
    max_pixels = st.number_input("Maximum pixels per class:", min_value=1000, max_value=10000, value=5000, step=500,
                                help="Lower values = faster processing but less representative sampling")

<<<<<<< HEAD
    #Single command to complete the analysis
    if st.button("Jalankan Analisis Keterpisahan", type="primary", use_container_width=True):
=======
#Single command to complete the analysis
    if st.button("Run Separability Analysis", type="primary", use_container_width=True):
>>>>>>> 8e30ecda
        if "training_data" not in st.session_state:
            st.error("Mohon unggah Shapefile Area Sampel yang valid terlebih dahulu.")
        else:
            try:
                #get the properties 
                class_prop = st.session_state["selected_class_property"]
                class_name_prop = st.session_state["selected_class_name_property"]
                #Create progress bar
                progress = st.progress(0)
                status_text = st.empty()
                #Intialize analyzer
                status_text.text("Langkah 1/5: Memulai proses analisis...")
                analyzer = sample_quality(
                    training_data=st.session_state["training_data"],
                    image=st.session_state["composite"],
                    class_property=class_prop,
                    region=st.session_state["AOI"],
                    class_name_property=class_name_prop,           
                )
                st.session_state["analyzer"] = analyzer
                st.session_state["analyzer_class_property"] = class_prop
                st.session_state["analyzer_class_name_property"] = class_name_prop
                progress.progress(20)
                #ROI statistics
                status_text.text("Langkah 2/5: Menghitung statistik area sampel")
                sample_stats_df = analyzer.get_sample_stats_df()
                st.session_state["sample_stats"] = sample_stats_df
                progress.progress(40)

                #Extract spectral values
                status_text.text("Langkah 3/5: Mengekstraks nilai spektral dari berbagai band… Proses ini memakan waktu beberapa menit.")
                try:
                    print(f"Debug: About to extract spectral values with scale={scale}, max_pixels={max_pixels}")
                    print(f"Debug: Analyzer class_property={analyzer.class_property}")
                    print(f"Debug: Analyzer class_name_property={analyzer.class_name_property}")
                        
                    pixel_extract = analyzer.extract_spectral_values(scale=scale, max_pixels_per_class=max_pixels)
                        
                    if pixel_extract.empty:
                            st.error("No spectral data was extracted. Please check your training data and image overlap.")
                            st.stop()
                        
                    print(f"Debug: Successfully extracted {len(pixel_extract)} pixels")
                    st.session_state["pixel_extract"] = pixel_extract
                    progress.progress(60)
                        
                except Exception as extract_error:
                        print(f"Debug: Extract error details: {extract_error}")
                        print(f"Debug: Extract error type: {type(extract_error)}")
                        traceback.print_exc()
                        raise extract_error

                #Compute pixel statistics
                status_text.text("Langkah 4/5: Menghitung statistik piksel...")
                try:
                    print("Debug: About to compute pixel statistics")
                    pixel_stats_df = analyzer.get_sample_pixel_stats_df(pixel_extract)
                    print(f"Debug: Pixel stats computed successfully, shape: {pixel_stats_df.shape}")
                    st.session_state["pixel_stats"] = pixel_stats_df
                    progress.progress(80)
                        
                except Exception as stats_error:
                    print(f"Debug: Pixel stats error: {stats_error}")
                    traceback.print_exc()
                    raise stats_error
                #Run separability analysis
                status_text.text("Langkah 5/5: Menjalankan analisis keterpisahan…")
                separability_df = analyzer.get_separability_df(pixel_extract, method=method)
                lowest_sep = analyzer.lowest_separability(pixel_extract, method=method)
                summary_df = analyzer.sum_separability(pixel_extract)
                #store all separability data
                st.session_state["separability_results"] = separability_df
                st.session_state["lowest_separability"] = lowest_sep
                st.session_state["separability_summary"] = summary_df
                st.session_state["separability_method"] = method
                st.session_state["analysis_complete"] = True
                progress.progress(100)
                st.success("Analisis Selesai!")
            except Exception as e:
                st.error(f"Error during analysis: {str(e)}")
                st.write("Mohon periksa kembali Area Sampel dan parameter analisis Anda, lalu coba lagi.")
    #display the result
if st.session_state.get("analysis_complete", False):
    st.divider()
    st.subheader("C. Hasil Analisis")
    st.markdown("""
    Analisis keterpisahan menghasilkan beberapa tabel:
    - **Statistik Area Minat:** 
    - **Statistik Dasar Piksel:**
    - **Ringkasan Keterpisahan:**
    - **Keterpisahan Setiap Pasangan Kelas**
    
    """)
    #Display the results in table format
    #ROI Stats
    with st.expander("ROI Statistics", expanded=False):
        if "sample_stats" in st.session_state:
            st.dataframe(st.session_state["sample_stats"], use_container_width=True)
        else:
            st.write("Statistik sampel tidak tersedia.")
    #Pixel stats
    with st.expander("Statistik Piksel", expanded=True):  
        if "pixel_stats" in st.session_state:
            st.dataframe(st.session_state["pixel_stats"], use_container_width=True)
        else:
            st.write("Statistik piksel tidak tersedia.")
    #Separability summary
    with st.expander("Ringkasan Analisis Keterpisahan", expanded=True):
        if "separability_summary" in st.session_state:
            st.dataframe(st.session_state["separability_summary"], use_container_width=True)
            
            #Add interpretation
            summary = st.session_state["separability_summary"].iloc[0]
            total_pairs = summary.get('Total Pairs', 0)
            good_pairs = summary.get('Good Separability Pairs', 0)
            weak_pairs = summary.get('Weak Separability Pairs', 0)
            poor_pairs = summary.get('Poor Separability Pairs', 0)
            
            if total_pairs > 0:
                good_pct = (good_pairs / total_pairs) * 100
                if good_pct >= 70:
                    st.success(f"Sangat Baik! {good_pct:.1f}% dari pasangan kelas memiliki pemisahan data yang baik")
                elif good_pct >= 50:
                    st.warning(f"Menengah: {good_pct:.1f}% dari pasangan kelas memiliki pemisahan data yang baik")
                else:
<<<<<<< HEAD
                    st.error(f"Buruk: Hanya {good_pct:.1f}% dari pasangan kelas memiliki pemisahan data yang baik")
            
            # Add detailed interpretation guide
            st.markdown("---")
            st.markdown("**Interpretasi Nilai Transformed Divergence (TD):**")
            st.markdown("""
            - **TD ≥ 1.8**: 🟢 **Good Separability** - Kelas - Kelas dapat dipisahkan secara spektral dan kemungkinan dapat diklasifikasikan secara akurat
            - **1.0 ≤ TD < 1.8**: 🟡 **Weak/Marginal Separability** - Terdapat tumpang tindih yang dapat menyebabkan kesalahan klasifikasi antara kedua kelas
            - **TD < 1.0**: 🔴 **Poort Separability** - Terdapat tumpang tindih signifikan, terdapat risiko tinggi kesalahan klasifikasi dan bahkan tidak terpisahkan sama sekali
            """)
            
=======
                    st.error(f"Poor: Only {good_pct:.1f}% of class pairs have good separability")
>>>>>>> 8e30ecda
        else:
            st.write("Ringkasan analisis keterpisahan data tidak tersedia.")           
    # Detailed Separability Results
    with st.expander("Detailed Separability Results", expanded=False):
        if "separability_results" in st.session_state:
            st.dataframe(st.session_state["separability_results"], use_container_width=True)
        else:
            st.write("No detailed separability results available")
    # Most Problematic Class Pairs
    with st.expander("Most Problematic Class Pairs", expanded=True):
        if "lowest_separability" in st.session_state:
            st.markdown("*Pasangan kelas ini memiliki tingkat pemisahan data terendah dan dapat menyebabkan kerancuan klasifikasi:*")
            st.dataframe(st.session_state["lowest_separability"], use_container_width=True)
        else:
            st.write("No problematic pairs data available")            

st.divider()
st.subheader("D. Plot the Region of Interest")
st.markdown("You can visualize the ROI using several plots, namely histogram, box plot, and scatter plot. This allows the user to assess the overlap between classes, which might led to difficulties in separating them")
if (st.session_state.get("analysis_complete", False) and 
    "pixel_extract" in st.session_state and
    "analyzer" in st.session_state and
    not st.session_state["pixel_extract"].empty):

    #initialize the plotter
    try:
        plotter = spectral_plotter(st.session_state["analyzer"])
        pixel_data = st.session_state["pixel_extract"]
        #verification
        available_bands = [b for b in plotter.band_names if b in pixel_data.columns]
        if not available_bands:
            st.error("No valid spectral bands found in the extracted pixel data.")
            st.stop()
        #Tabs for different visualization
        viz1, viz2, viz3, viz4 = st.tabs([
            "Histograms",
            "Box Plots",
            "Scatter Plot",
            "3D Scatter Plot"
        ])
        #Tab 1: Facet Histograms
        with viz1:
            st.markdown("### Distribution of Spectral Values by Class")
            st.markdown("Interactive histograms showing all classes overlaid for easy comparison. " \
                       "Click legend items to show/hide specific classes.")
            
            col1, col2, col3 = st.columns([2, 1, 1])
            with col1:
                selected_hist_bands = st.multiselect(
                    "Select bands to plot:",
                    options=available_bands,
                    default=available_bands[:3] if len(available_bands) >= 3 else available_bands,
                    key="hist_bands"
                )
            with col2:
                bins = st.slider("Number of bins:", min_value=10, max_value=50, value=30, step=5)
            with col3:
                hist_opacity = st.slider("Opacity:", 0.3, 0.9, 0.6, 0.1, key="hist_opacity")
            
            if st.button("Generate Histograms", key="btn_histogram", type="primary"):
                if selected_hist_bands:
                    with st.spinner("Generating interactive histograms..."):
                        try:
                            figures = plotter.plot_histogram(
                                pixel_data, 
                                bands=selected_hist_bands, 
                                bins=bins,
                                opacity=hist_opacity
                            )
                            for fig in figures:
                                st.plotly_chart(fig,width='stretch')
                            st.success("✅ Histograms generated!")
                            st.info("💡 **Tip:** Click on legend items to show/hide classes.")
                        except Exception as e:
                            st.error(f"Error generating histograms: {str(e)}")
                else:
                    st.warning("Please select at least one band.")
        
        #Tab 2: Box Plots
        with viz2:
            st.markdown("### Box Plots - Spectral Value Distribution")
            st.markdown("Interactive box plots showing median, quartiles, and outliers for each class. " \
                       "Hover over boxes to see statistical details.")
            
            selected_box_bands = st.multiselect(
                "Select bands to plot:",
                options=available_bands,
                default=available_bands[:5] if len(available_bands) >= 5 else available_bands,
                key="box_bands"
            )
            
            if st.button("Generate Box Plots", key="btn_boxplot", type="primary"):
                if selected_box_bands:
                    with st.spinner("Generating interactive box plots..."):
                        try:
                            figures = plotter.plot_boxplot(
                                pixel_data, 
                                bands=selected_box_bands
                            )
                            for fig in figures:
                                st.plotly_chart(fig,width='stretch')
                            st.success("✅ Box plots generated successfully!")
                            st.info("💡 **Tip:** Hover over boxes to see min, max, median, and quartile values.")
                        except Exception as e:
                            st.error(f"Error generating box plots: {str(e)}")
                else:
                    st.warning("Please select at least one band.")
        
        # TAB 3: SINGLE SCATTER PLOT
        with viz3:
            st.markdown("### Feature Space Scatter Plot")
            st.markdown("Visualize the relationship between two spectral bands and assess class separability in 2D feature space.")
            
            available_bands = [b for b in plotter.band_names if b in pixel_data.columns]
            
            if len(available_bands) >= 2:
                col1, col2, col3 = st.columns(3)
                
                with col1:
                    x_band = st.selectbox(
                        "X-axis band:",
                        options=available_bands,
                        index=0 if "RED" not in available_bands else available_bands.index("RED"),
                        key="scatter_x"
                    )
                
                with col2:
                    y_band = st.selectbox(
                        "Y-axis band:",
                        options=available_bands,
                        index=1 if "NIR" not in available_bands else available_bands.index("NIR"),
                        key="scatter_y"
                    )
                
                with col3:
                    alpha = st.slider("Point transparency:", 0.1, 1.0, 0.6, 0.1)
                
                # Additional options
                col4, col5 = st.columns(2)
                with col4:
                    add_ellipse = st.checkbox("Add confidence ellipses", value=False, 
                                            help="Shows 2-sigma confidence ellipses for each class")
                with col5:
                    color_palette = st.selectbox("Color palette:", 
                                                ["tab10", "Set3", "Paired", "husl", "Accent"], 
                                                index=0,  help="Preview will update when you change selection")
                    colors = plt.cm.get_cmap(color_palette)(np.linspace(0, 1, 10))
                    color_boxes = ""
                    for i in range(10):
                        color_hex = '#{:02x}{:02x}{:02x}'.format(
                            int(colors[i][0]*255), 
                            int(colors[i][1]*255), 
                            int(colors[i][2]*255),
                            int(colors[i][2]*255)
                        )
                        color_boxes += f'<span style="display:inline-block; width:20px; height:20px; background-color:{color_hex}; margin:2px; border:1px solid #ddd; border-radius:2px;"></span>'
                    
                    st.markdown(color_boxes, unsafe_allow_html=True)
                
                if st.button("Generate Scatter Plot", key="btn_scatter"):
                    with st.spinner("Generating scatter plot..."):
                        try:
                            fig = plotter.static_scatter_plot(
                                pixel_data,
                                x_band=x_band,
                                y_band=y_band,
                                alpha=alpha,
                                figsize=(12, 8),
                                color_palette=color_palette,
                                add_legend=True,
                                add_ellipse=add_ellipse
                            )
                            if fig:
                                #st.pyplot(fig)
                                st.success("Scatter plot generated successfully!")
                                st.pyplot(plt.gcf())
                                plt.close()
                                # Add interpretation
                                st.info("""
                                **Interpretation Tips:**
                                - Well-separated clusters indicate good class separability
                                - Overlapping clusters suggest potential classification confusion
                                - Ellipses show the spread and correlation of class data
                                """)
                        except Exception as e:
                            st.error(f"Error generating scatter plot: {str(e)}")
            else:
                st.warning("Need at least 2 bands for scatter plot visualization.")
   
        # TAB 4: MULTI-BAND SCATTER COMBINATIONS
        with viz4:
            st.markdown("### 3D Feature Space Exploration")
            st.markdown("Explore the spectral signatures in 3D space. Rotate, zoom, and pan to understand class relationships in three-band feature space.")
            
            if len(available_bands) >= 3:
                col1, col2, col3 = st.columns(3)
                
                with col1:
                    x_band_3d = st.selectbox(
                        "X-axis band:",
                        options=available_bands,
                        index=available_bands.index("RED") if "RED" in available_bands else 0,
                        key="scatter_3d_x"
                    )
                
                with col2:
                    y_band_3d = st.selectbox(
                        "Y-axis band:",
                        options=available_bands,
                        index=available_bands.index("GREEN") if "GREEN" in available_bands else (1 if len(available_bands) > 1 else 0),
                        key="scatter_3d_y"
                    )
                
                with col3:
                    z_band_3d = st.selectbox(
                        "Z-axis band:",
                        options=available_bands,
                        index=available_bands.index("NIR") if "NIR" in available_bands else (2 if len(available_bands) > 2 else 0),
                        key="scatter_3d_z"
                    )
                
                col4, col5 = st.columns(2)
                with col4:
                    marker_size_3d = st.slider("Point size:", 2, 8, 4, 1, key="marker_3d")
                with col5:
                    opacity_3d = st.slider("Point transparency:", 0.2, 1.0, 0.7, 0.1, key="opacity_3d")
                
                if st.button("Generate 3D Scatter Plot", key="btn_3d_scatter", type="primary"):
                    with st.spinner("Generating 3D scatter plot..."):
                        try:
                            fig = plotter.scatter_plot_3d(
                                pixel_data,
                                x_band=x_band_3d,
                                y_band=y_band_3d,
                                z_band=z_band_3d,
                                marker_size=marker_size_3d,
                                opacity=opacity_3d
                            )
                            if fig:
                                st.plotly_chart(fig,width='stretch')
                                st.success("✅ 3D scatter plot generated successfully!")
                                
                                st.info("""
                                **💡 Interactive Features:**
                                - **Rotate**: Click and drag to rotate the 3D view
                                - **Zoom**: Scroll wheel or pinch to zoom in/out
                                - **Pan**: Right-click and drag to pan
                                - **Hover**: See exact values for all three bands
                                - **Legend**: Click to show/hide classes
                                - **Reset**: Double-click to reset view
                                
                                **Analysis Tips:**
                                - Look for well-separated clusters in 3D space
                                - Rotate to find angles that best show class separation
                                - Classes that overlap in 2D may separate in 3D
                                - Common combinations: RGB, NIR-RED-GREEN, SWIR-NIR-RED
                                """)
                        except Exception as e:
                            st.error(f"Error generating 3D scatter plot: {str(e)}")
            else:
                st.warning("Need at least 3 bands for 3D scatter plot visualization.")
                st.info("The 3D scatter plot requires at least three spectral bands. " \
                    "Please ensure your analysis includes sufficient bands.")        
                st.markdown("---")
                st.markdown("**Right-click on any plot and select 'Save image as...' to download")
            
    except Exception as e:
                st.error(f"Error initializing visualization plotter: {str(e)}")
                st.info("Please ensure the separability analysis completed successfully.")
else:
    st.info("Please complete the separability analysis first to visualize training data.")
    st.markdown("""
    **Available visualizations after analysis:**
    - **Histograms**: Distribution of spectral values by class
    - **Box Plots**: Statistical summary of spectral values
    - **Scatter Plots**: 2D feature space visualization
    - **3D Scatter Plot**: 3D feature space visualization
    """)        
st.divider()
st.subheader("Module Navigation")

# Check if Module 2 is completed (has at least one class)
module_2_completed = len(st.session_state.get("classes", [])) > 0

# Create two columns for navigation buttons
col1, col2 = st.columns(2)

with col1:
    # Back to Module 3 button (always available)
    if st.button("⬅️ Back to Module 3: Generate ROI", use_container_width=True):
        st.switch_page("pages/3_Module_3_Generate_ROI.py")

with col2:
    # Forward to Module 6 button (conditional)
    if module_2_completed:
        if st.button("➡️ Go to Module 6: Supervised Classification", type="primary", use_container_width=True):
            st.switch_page("pages/5_Module_6_Classification_and_LULC_Creation.py")
    else:
        st.button("🔒 Complete Module 4 First", disabled=True,width='stretch', 
                 help="Analyze the region of interest in order to proceed")

# Optional: Show completion status
if module_2_completed:
    st.success(f"✅ Analysis Complete")
else:
    st.info("Analyze the region of interest in order to proceed")<|MERGE_RESOLUTION|>--- conflicted
+++ resolved
@@ -177,7 +177,6 @@
 
     
     #Separability Parameters
-<<<<<<< HEAD
     st.subheader("Parameter Analisis")
     #Hardcode method to Transformed Divergence
     method = "TD"
@@ -189,24 +188,12 @@
     """)
     #user input (scale and max pixels). Note user did not have a lot to do, just make it default
     scale = st.number_input("Resolusi Spasial:", min_value=10, max_value=1000, value=30, step=10, 
-=======
-    st.subheader("Analysis Parameters")
-    method = st.radio("Select separability method:", ["JM", "TD"], horizontal=True, 
-                        help="JM = Jeffries-Matusita Distance, TD = Transformed Divergence")
-
-    scale = st.number_input("Spatial resolution (meters):", min_value=10, max_value=1000, value=30, step=10, 
->>>>>>> 8e30ecda
                             help="Higher values = lower resolution but faster processing")
     max_pixels = st.number_input("Maximum pixels per class:", min_value=1000, max_value=10000, value=5000, step=500,
                                 help="Lower values = faster processing but less representative sampling")
 
-<<<<<<< HEAD
     #Single command to complete the analysis
     if st.button("Jalankan Analisis Keterpisahan", type="primary", use_container_width=True):
-=======
-#Single command to complete the analysis
-    if st.button("Run Separability Analysis", type="primary", use_container_width=True):
->>>>>>> 8e30ecda
         if "training_data" not in st.session_state:
             st.error("Mohon unggah Shapefile Area Sampel yang valid terlebih dahulu.")
         else:
@@ -332,7 +319,6 @@
                 elif good_pct >= 50:
                     st.warning(f"Menengah: {good_pct:.1f}% dari pasangan kelas memiliki pemisahan data yang baik")
                 else:
-<<<<<<< HEAD
                     st.error(f"Buruk: Hanya {good_pct:.1f}% dari pasangan kelas memiliki pemisahan data yang baik")
             
             # Add detailed interpretation guide
@@ -344,9 +330,6 @@
             - **TD < 1.0**: 🔴 **Poort Separability** - Terdapat tumpang tindih signifikan, terdapat risiko tinggi kesalahan klasifikasi dan bahkan tidak terpisahkan sama sekali
             """)
             
-=======
-                    st.error(f"Poor: Only {good_pct:.1f}% of class pairs have good separability")
->>>>>>> 8e30ecda
         else:
             st.write("Ringkasan analisis keterpisahan data tidak tersedia.")           
     # Detailed Separability Results
