"""
Module 1: Acquisition of Near cloud free satellite imagery

This module provides a user interface for fetching satellite imagery from google earth engine python API

Architecture:
- Backend (module_2.py): Pure earth engine process without UI dependencies
- Frontend (this file): Streamlit UI with session state management
- State synchronization ensures data persistence across page interactions
"""
import streamlit as st
import geemap.foliumap as geemap
import geopandas as gpd
from epistemx.module_1 import Reflectance_Data, Reflectance_Stats
from epistemx.shapefile_utils import shapefile_validator, EE_converter
import tempfile
import zipfile
import os
import ee
import datetime
import pandas as pd
<<<<<<< HEAD
from epistemx.ee_config import initialize_earth_engine
initialize_earth_engine()
#"auth/ee-donyindiarto-44198b511607.json"
=======

>>>>>>> ef4cf28e
# Page configuration
st.set_page_config(
    page_title="Search Imagery Composite",
    page_icon="logos/logo_epistem_crop.png",
    layout="wide"
)

#=========Page requirements (title, description, session state)===========
#title of the module
st.title("Acquisition of Near-Cloud-Free Satellite Imagery")
st.divider()
#module name
markdown = """
This module allows users to search and generate a Landsat image mosaic for a specified area of interest (AOI) and time range using Google Earth Engine (GEE) data.
"""
#set page layout and side info
st.sidebar.title("About")
st.sidebar.info(markdown)
logo = "logos/logo_epistem.png"
st.sidebar.image(logo)
#Initialize session state for storing collection, composite, aoi, AOI that has been converted to gdf, and export task
#similar to a python dict, we fill it later
if 'collection' not in st.session_state:
    st.session_state.collection = None
if 'composite' not in st.session_state:
    st.session_state.composite = None
if 'aoi' not in st.session_state:
    st.session_state.aoi = None
if 'gdf' not in st.session_state:
    st.session_state.gdf = None
if 'export_tasks' not in st.session_state:
    st.session_state.export_tasks = []

#Task status caching to reduce API calls
#Lesson learn from multiple exports, since it conflict between user session state
#Cache aim to reduce the conflict between user
if 'task_cache' not in st.session_state:
    st.session_state.task_cache = {}
if 'last_cache_update' not in st.session_state:
    st.session_state.last_cache_update = {}

#Cache task status with time to live to reduce API calls
def get_cached_task_status(task_id, cache_ttl=30):
    """Get task status with caching to reduce API calls"""
    now = datetime.datetime.now()
    
    # Check if we have cached data that's still fresh
    if (task_id in st.session_state.task_cache and 
        task_id in st.session_state.last_cache_update):
        
        last_update = st.session_state.last_cache_update[task_id]
        if (now - last_update).seconds < cache_ttl:
            return st.session_state.task_cache[task_id]
    
    # Fetch fresh data
    try:
        status = ee.data.getTaskStatus(task_id)[0]
        st.session_state.task_cache[task_id] = status
        st.session_state.last_cache_update[task_id] = now
        return status
    except Exception as e:
        return None

def get_active_tasks():
    """Return only tasks that need monitoring"""
    active_tasks = []
    for task_info in st.session_state.export_tasks:
        # Skip if we know it's completed/failed from cache
        cached_status = st.session_state.task_cache.get(task_info['id'])
        if cached_status:
            state = cached_status.get('state', 'UNKNOWN')
            if state in ['COMPLETED', 'FAILED', 'CANCELLED']:
                continue
        active_tasks.append(task_info)
    return active_tasks

#Based on early experiments, shapefile with complex geometry often cause issues in GEE
#User input, AOI upload
st.subheader("Upload Area of Interest (Shapefile)")
st.markdown("currently the platform only support shapefile in .zip format")


#=========1. Area of Interest Definition (upload an AOI)===========
uploaded_file = st.file_uploader("Upload a zipped shapefile (.zip)", type=["zip"])
aoi = None
#create a code for uploading the shapefile (what happen if the shapefile is uploaded)
if uploaded_file:
    # Extract the uploaded zip file to a temporary directory
    with tempfile.TemporaryDirectory() as tmpdir:
        # write uploaded bytes to disk (required before reading zip)
        zip_path = os.path.join(tmpdir, "upload.zip")
        with open(zip_path, "wb") as f:
            f.write(uploaded_file.getbuffer())

        with zipfile.ZipFile(zip_path, "r") as zip_ref:
            zip_ref.extractall(tmpdir)

        # Find the .shp file in the extracted files (walk subfolders)
        shp_files = []
        for root, _, files in os.walk(tmpdir):
            for fname in files:
                if fname.lower().endswith(".shp"):
                    shp_files.append(os.path.join(root, fname))

        if len(shp_files) == 0:
            st.error("No .shp file found in the uploaded zip.")
        else:
            #read the shapefile using geopandas
            try:
                gdf = gpd.read_file(shp_files[0])
                st.success("Shapefile loaded successfully!")
                #(System Response 1.1: Area of Interest Definition)
                #initialize the validator and converter 
                validate = shapefile_validator(verbose=False)
                converter = EE_converter(verbose=False) 
                #Validate and fix geometry
                gdf_cleaned = validate.validate_and_fix_geometry(gdf)
                #convert geodataframe to ee geometry, several option avaliable if the conversion failed
                if gdf_cleaned is not None:
                    aoi = converter.convert_aoi_gdf(gdf_cleaned)
                    if aoi is not None:
                        st.success("AOI conversion completed!")
                        st.session_state.aoi = aoi
                        st.session_state.gdf = gdf_cleaned
                        
                        #Show a small preview map centered on AOI
                        st.text("Area of interest preview:")
                        centroid = gdf_cleaned.geometry.centroid.iloc[0]
                        preview_map = geemap.Map(center=[centroid.y, centroid.x], zoom=7)
                        preview_map.add_geojson(gdf_cleaned.__geo_interface__, layer_name="AOI")
                        preview_map.to_streamlit(height=500)
                    else:
                        st.error("Failed to convert AOI to Google Earth Engine format")
                else:
                    st.error("Geometry validation failed")
                    
            except Exception as e:
                st.error(f"Error reading shapefile: {e}")
                st.info("Make sure your shapefile includes all necessary files (.shp, .shx, .dbf, .prj)")


#=========2. User input for image search criteria===========
st.divider()
#User input, search criteria
st.subheader("Specify Imagery Search Criteria")

#Dump some information for supported imagery in the platform
st.markdown("""
Enter the acquisition date range, cloud cover percentage, and Landsat mission type. 
Current platform support Landsat 1-3 at sensor radiance and Landsat 4-9 Collection 2 Surface Reflectance Analysis Ready Data (ARD), excluding the thermal bands.
Spatial resolution for Landsat 1-3 is 60 m, while the rest of them have the spatial resolution of 30 m.
Landsat mission avaliability is as follows:""")
st.markdown("""
1. Landsat 1 Multispectral Scanner/MSS (1972 - 1978)
2. Landsat 2 Multispectral Scanner/MSS (1978 - 1982)
3. Landsat 3 Multispectral Scanner/MSS (1978 - 1983)
4. Landsat 4 Thematic Mapper/TM (1982 - 1993)
5. Landsat 5 Thematic Mapper/TM (1984 - 2012)
6. Landsat 7 Enhanced Thematic Mapper Plus/ETM+ (1999 - 2021)
7. Landsat 8 Operational Land Imager/OLI (2013 - present)
8. Landsat 9 Operational Land Imager-2/OLI-2 (2021 - present)
""")

#Date selection first - this will filter available sensors
st.subheader("Select Time Period")
st.markdown("If 'select by year' is chosen, the system automatically searches imagery from January 1 until December 31")
date_mode = st.radio(
    "Choose date selection mode:",
    ["Select by year", "Custom date range"],
    index=0
)

if date_mode == "Select by year":
    # Just year input
    years = list(range(1972, datetime.datetime.now().year + 1))
    years.reverse()  #Newest First

    year = st.selectbox("Select Year", years, index=years.index(2020))
    start_date = str(year)
    end_date = str(year)
    selected_year = year
#Full date
else:
    # Full date inputs
    default_start = datetime.date(2020, 1, 1)
    default_end = datetime.date(2020, 12, 31)
    start_date_dt = st.date_input("Start Date:", default_start)
    end_date_dt = st.date_input("End Date:", default_end)
    start_date = start_date_dt.strftime("%Y-%m-%d")
    end_date = end_date_dt.strftime("%Y-%m-%d")
    selected_year = start_date_dt.year

# Filter sensors based on selected year/date range
sensor_dict = {
    "Landsat 1 MSS": {"code": "L1_RAW", "start_year": 1972, "end_year": 1978},
    "Landsat 2 MSS": {"code": "L2_RAW", "start_year": 1975, "end_year": 1982},
    "Landsat 3 MSS": {"code": "L3_RAW", "start_year": 1978, "end_year": 1983},
    "Landsat 4 TM": {"code": "L4_SR", "start_year": 1982, "end_year": 1993},
    "Landsat 5 TM": {"code": "L5_SR", "start_year": 1984, "end_year": 2012},
    "Landsat 7 ETM+": {"code": "L7_SR", "start_year": 1999, "end_year": 2021},
    "Landsat 8 OLI": {"code": "L8_SR", "start_year": 2013, "end_year": datetime.datetime.now().year},
    "Landsat 9 OLI-2": {"code": "L9_SR", "start_year": 2021, "end_year": datetime.datetime.now().year}
}

# Filter available sensors based on selected year
available_sensors = {}
for sensor_name, sensor_info in sensor_dict.items():
    if sensor_info["start_year"] <= selected_year <= sensor_info["end_year"]:
        available_sensors[sensor_name] = sensor_info["code"]

if not available_sensors:
    st.warning(f"No Landsat sensors were operational in {selected_year}. Please select a different year.")
    st.stop()

# Create sensor selection based on filtered options
sensor_names = list(available_sensors.keys())
default_index = 0
# Try to set a reasonable default (prefer newer sensors)
if "Landsat 8 OLI" in sensor_names:
    default_index = sensor_names.index("Landsat 8 OLI")
elif "Landsat 7 ETM+" in sensor_names:
    default_index = sensor_names.index("Landsat 7 ETM+")

selected_sensor_name = st.selectbox(
    f"Select Landsat Sensor (Available for {selected_year}):", 
    sensor_names, 
    index=default_index
)
optical_data = available_sensors[selected_sensor_name]  #passing to backend process

#cloud cover slider
cloud_cover = st.slider("Maximum Scene Cloud Cover (%):", 0, 100, 30)

#=========3. Passing user input to backend codes ===========
#What happend when the button is pres by the user
if st.button("Search Landsat Imagery", type="primary") and st.session_state.aoi is not None:
    with st.spinner("Searching for Landsat imagery..."):
        #first, search multispectral data (Collection 2 Tier 1, SR data)

        #(System Response 1.2: Search and Filter Imagery)
        reflectance = Reflectance_Data()
        collection, meta = reflectance.get_optical_data(
            aoi=aoi,
            start_date=start_date,
            end_date=end_date,
            optical_data=optical_data,
            cloud_cover=cloud_cover,
            verbose=False,
            compute_detailed_stats=False
        )
        #Second, use the same parameter as multispectral data and use it to search collection 2 TOA data. Retrive thermal band only
        thermal_data = optical_data.replace('_SR', '_TOA')  # match Landsat pair automatically
        thermal_collection, meta = reflectance.get_thermal_bands(
            aoi=aoi,
            start_date=start_date,
            end_date=end_date,
            thermal_data=thermal_data,
            cloud_cover=cloud_cover,
            verbose=False,
            compute_detailed_stats=False
        )
        #Get collection retrival statistic
        stats = Reflectance_Stats()
        detailed_stats = stats.get_collection_statistics(collection, compute_stats=True, print_report=True)
        st.success(f"Found {detailed_stats['total_images']} images.")

        #Store the metadata for export
        st.session_state.search_metadata = {
            'sensor': optical_data,
            'start_date': start_date,
            'end_date': end_date,
            'num_images': detailed_stats['total_images']
            }
        try:
            coll_size = int(collection.size().getInfo())
        except Exception as e:
            st.error(f"Failed to query collection size: {e}")
            coll_size = 0

        if coll_size == 0:
            st.warning("No images found for the selected criteria, increase cloud cover threshold,  change the date range, or make sure the acquisition date aligned with Landsat Mission Avaliability.")

    #get valid pixels (number of cloudless pixel in date range)
    #valid_px = collection.reduce(ee.Reducer.count()).clip(aoi)
    #stats = valid_px.reduceRegion(
    #reducer=ee.Reducer.minMax().combine(
    #    reducer2=ee.Reducer.mean(), sharedInputs=True),
    #geometry=aoi,
    #scale=30,
    #maxPixels=1e13
    #).getInfo()

#=========4. Displaying the result of the search===========
    #Display the search information as report
    summary_md = f"""
    ### Landsat Imagery Search Summary

    - **Total Images Found:** {detailed_stats.get('total_images', 'N/A')}
    - **Available Date Range:** {detailed_stats.get('date_range', 'N/A')}
    """
    st.markdown(summary_md)
    #Path/Row information in expandable section
    path_row_tiles = detailed_stats.get('path_row_tiles', [])
    if path_row_tiles:
        with st.expander(f"WRS Path/Row Coverage ({len(path_row_tiles)} tiles)"):
            # Create columns for better display
            num_cols = 3
            cols = st.columns(num_cols)
            
            for idx, (path, row) in enumerate(path_row_tiles):
                col_idx = idx % num_cols
                cols[col_idx].write(f" Path {path:03d} / Row {row:03d}")

    #Detailed Scene Information with cloud cover information
    with st.expander("Scene ID, acquisition date, and cloud cover"):
        scene_ids = detailed_stats.get('Scene_ids', [])
        acquisition_dates = detailed_stats.get('individual_dates', [])
        cloud_covers = detailed_stats.get('cloud_cover', {}).get('values', [])
        
        if scene_ids and acquisition_dates:
            #Create a dataframe with all information
            scene_df = pd.DataFrame({
                '#': range(1, len(scene_ids) + 1),
                'Scene ID': scene_ids,
                'Acquisition Date': acquisition_dates,
                'Cloud Cover (%)': [round(cc, 2) for cc in cloud_covers] if cloud_covers else ['N/A'] * len(scene_ids)
            })
            
            #Display the table with formatting
            st.dataframe(
                scene_df,
                use_container_width=True,
                hide_index=True,
                column_config={
                    '#': st.column_config.NumberColumn('#', width='small'),
                    'Scene ID': st.column_config.TextColumn('Scene ID', width='large'),
                    'Acquisition Date': st.column_config.TextColumn('Acquisition Date', width='medium'),
                    'Cloud Cover (%)': st.column_config.NumberColumn(
                        'Cloud Cover (%)',
                        width='medium',
                        format="%.2f"
                    )
                }
            )
            #Show cloud cover statistics
            if cloud_covers:
                st.markdown("#### Cloud Cover Statistics")
                col1, col2, col3 = st.columns(3)
                with col1:
                    st.metric("Minimum", f"{min(cloud_covers):.2f}%")
                with col2:
                    st.metric("Average", f"{sum(cloud_covers)/len(cloud_covers):.2f}%")
                with col3:
                    st.metric("Maximum", f"{max(cloud_covers):.2f}%")
            
            #Download button
            csv = scene_df.to_csv(index=False).encode('utf-8')
            st.download_button(
                label="Download Scene List as CSV",
                data=csv,
                file_name=f"landsat_scenes_{start_date}_{end_date}.csv",
                mime="text/csv"
            )
        else:
            st.info("No scene data available to display")
    #st.subheader("Detailed Statistics") {'bands': ['RED', 'GREEN', 'BLUE'], 'min': 0, 'max': 0.3}
    #st.write(detailed_stats)
    if detailed_stats['total_images'] > 0:
        #visualization parameters
        thermal_vis = {
            'min': 286,
            'max': 300,
            'gamma': 0.4
        }
        vis_params = {
            'min': 0,
            'max': 0.4,
            'gamma': [0.5, 0.9, 1],
            'bands':['NIR', 'RED', 'GREEN']
        }
        #Create and image composite/mosaic for thermal bands
        thermal_median = thermal_collection.median().clip(aoi)
        #composite for multispectral data and stacked them with thermal bands. Also convert to float()
        composite = collection.median().clip(aoi).addBands(thermal_median).toFloat()
        # Store in session state for use in other modules
        st.session_state['composite'] = composite
        st.session_state['Image_metadata'] = detailed_stats
        st.session_state['AOI'] = aoi
        st.session_state['visualization'] = vis_params
        # Display the image using geemap
        centroid = gdf.geometry.centroid.iloc[0]
        m = geemap.Map(center=[centroid.y, centroid.x], zoom=6)
        m.addLayer(thermal_median, thermal_vis, "Landsat Thermal Band" )
        m.addLayer(collection, vis_params, 'Landsat Collection', shown=True)
        m.addLayer(composite, vis_params, 'Landsat Composite', shown= True)
        m.add_geojson(gdf.__geo_interface__, layer_name="AOI", shown = False)
        m.to_streamlit(height=600)   
else:
    st.info("Upload an AOI and specify search criteria to begin.")

#=========5. Exporting the image collection===========
#check if the session state is not empty
if st.session_state.composite is not None and st.session_state.aoi is not None:
    st.subheader("Export Imagery to Google Drive")
    #Create an export setting for the user to filled
    with st.expander("Export Settings", expanded=True):
        col1 = st.columns(1)
        #File Naming
        default_name = f"Landsat_{st.session_state.search_metadata.get('sensor', 'unknown')}_{st.session_state.search_metadata.get('start_date', '')}_{st.session_state.search_metadata.get('end_date', '')}_mosaic"
        export_name = st.text_input(
                "Export Filename:",
                value=default_name,
                help="The output will be saved as GeoTIFF (.tif)"
            )
        #Hardcoded folder location so that the export is in one location

        drive_folder = "Epistem_EE_Exports"  
        drive_url = "https://drive.google.com/drive/folders/1MMflDbN3vuPbCoxsrIVYkkVGd7kSHXWx?usp=sharing"
        st.info(f"Files will be exported to [Epistem Earth Engine Export folder]({drive_url})")
        #Coordinate Reference System (CRS)
        #User can define their own CRS using EPSG code, if not, used WGS 1984 as default option    
        crs_options = {
                "WGS 84 (EPSG:4326)": "EPSG:4326",
                "Custom EPSG": "CUSTOM"
            }
        crs_choice = st.selectbox(
                "Coordinate Reference System:",
                options=list(crs_options.keys()),
                index=0
            )
            
        if crs_choice == 'Custom EPSG':
            custom_epsg = st.text_input(
                "Enter EPSG Code:",
                value="4326",
                help="Example: 32648 (UTM Zone 48N)"
                )
            export_crs = f"EPSG:{custom_epsg}"
        else:
            export_crs = crs_options[crs_choice]
            #Define the scale/spatial resolution of the imagery
        scale = st.number_input(
                "Pixel Size (meters):",
                min_value=10,
                max_value=1000,
                value=30,
                step=10
            )
        #Button to start export the composite
        #System Response 1.3: Imagery Download
        if st.button("Start Export to Google Drive", type="primary"):
            try:
                with st.spinner("Preparing export task..."):
                    #Use the composite from session state
                    export_image = st.session_state.composite
                    
                    #Valid Band Names 
                    band_names = export_image.bandNames()
                    export_image = export_image.select(band_names)
                    
                    #Get the AOI from geometry
                    aoi_obj = st.session_state.aoi

                    if isinstance(aoi_obj, ee.FeatureCollection):
                        export_region = aoi_obj.geometry()
                    elif isinstance(aoi_obj, ee.Feature):
                        export_region = aoi_obj.geometry()
                    elif isinstance(aoi_obj, ee.Geometry):
                        export_region = aoi_obj
                    else:
                        #If all else fails, try to get bounds
                        try:
                            export_region = aoi_obj.geometry()
                        except:
                            raise ValueError(f"Cannot extract geometry from AOI object of type: {type(aoi_obj)}")
                    
                    #Summarize the export parameter from user input
                    export_params = {
                        "image": export_image,
                        "description": export_name.replace(" ", "_"),  #Remove spaces from description
                        "folder": drive_folder,
                        "fileNamePrefix": export_name,
                        "scale": scale,
                        "crs": export_crs,
                        "maxPixels": 1e13,
                        "fileFormat": "GeoTIFF",
                        "formatOptions": {"cloudOptimized": True},
                        "region": export_region
                    }
                    
                    #Pass the parameters to earth engine export
                    task = ee.batch.Export.image.toDrive(**export_params)
                    task.start()
                    
                    #Store task info in session state for monitoring
                    task_info = {
                        'id': task.id,
                        'name': export_name,
                        'folder': drive_folder,
                        'crs': export_crs,
                        'scale': scale,
                        'start_time': datetime.datetime.now(),
                        'last_progress': 0,
                        'last_update': datetime.datetime.now()
                    }
                    #Append to export tasks list
                    st.session_state.export_tasks.append(task_info)
                    #note, here the task is submitted, but not yet done
                    st.success(f"✅ Export task '{export_name}' submitted successfully!")
                    st.info(f"Task ID: {task.id}")
                    st.markdown(f"""
                    **Export Details:**
                    - File location: Google Drive/{drive_folder}/{export_name}.tif
                    - CRS: {export_crs}
                    - Resolution: {scale}m
                    
                    Check progress in the [Earth Engine Task Manager](https://code.earthengine.google.com/tasks) or use the task monitor below.
                    """)
                    
            except Exception as e:
                st.error(f"Export failed: {str(e)}")
                st.info("Debugging info:")
                st.write(f"AOI type: {type(st.session_state.aoi)}")
                st.write(f"Composite exists: {st.session_state.composite is not None}")

    #Earth Engine Export Task Monitor
    if st.session_state.export_tasks:
        st.subheader("Earth Engine Export Monitor")
        
        # Manual refresh options with cache control
        col_refresh1, col_refresh2 = st.columns([1, 3])
        with col_refresh1:
            if st.button("🔄 Refresh All"):
                # Clear cache to force fresh data
                st.session_state.task_cache.clear()
                st.session_state.last_cache_update.clear()
                st.rerun()
        
        with col_refresh2:
            # Show cache status
            active_tasks_count = len(get_active_tasks())
            total_tasks_count = len(st.session_state.export_tasks)
            st.caption(f"Monitoring {active_tasks_count}/{total_tasks_count} active tasks | Manual refresh only")
        
        #Summary of active tasks using cached status
        running_tasks = 0
        completed_tasks_count = 0
        failed_tasks = 0
        
        for task_info in st.session_state.export_tasks:
            try:
                status = get_cached_task_status(task_info['id'])
                if status:
                    state = status.get('state', 'UNKNOWN')
                    if state == 'RUNNING':
                        running_tasks += 1
                    elif state == 'COMPLETED':
                        completed_tasks_count += 1
                    elif state == 'FAILED':
                        failed_tasks += 1
            except:
                pass
        #Display task status for each task
        for i, task_info in enumerate(st.session_state.export_tasks):
            with st.expander(f"Task: {task_info['name']}", expanded=True):
                try:
                    # Get task status from cache or Earth Engine
                    status = get_cached_task_status(task_info['id'])
                    if not status:
                        st.error("Failed to get task status")
                        continue
                    
                    # Create columns for better layout
                    col1, col2, col3 = st.columns(3)
                    
                    with col1:
                        st.write(f"**Task ID:** {task_info['id']}")
                        st.write(f"**Name:** {task_info['name']}")
                        
                        # Individual task refresh button
                        if st.button(f"🔄", key=f"refresh_{i}", help="Refresh this task"):
                            # Clear cache for this specific task
                            if task_info['id'] in st.session_state.task_cache:
                                del st.session_state.task_cache[task_info['id']]
                            if task_info['id'] in st.session_state.last_cache_update:
                                del st.session_state.last_cache_update[task_info['id']]
                            st.rerun()
                    
                    with col2:
                        # Status with color coding
                        state = status.get('state', 'UNKNOWN')
                        if state == 'COMPLETED':
                            st.success(f"**Status:** {state}")
                        elif state == 'RUNNING':
                            st.info(f"**Status:** {state}")
                        elif state == 'FAILED':
                            st.error(f"**Status:** {state}")
                        elif state == 'CANCELLED':
                            st.warning(f"**Status:** {state}")
                        else:
                            st.write(f"**Status:** {state}")
                        
                        # Enhanced progress tracking with time estimates
                        progress = status.get('progress', 0)
                        current_time = datetime.datetime.now()
                        
                        if state == 'RUNNING' and progress > 0:
                            # Only update timing calculations if progress has changed
                            progress_changed = progress != task_info.get('last_progress', 0)
                            
                            if progress_changed:
                                task_info['last_progress'] = progress
                                task_info['last_update'] = current_time
                                #Calculate the progress ETA if only session state is changed
                                elapsed_time = current_time - task_info['start_time']
                                elapsed_minutes = elapsed_time.total_seconds() / 60
                                
                                if progress > 0:
                                    rate = progress / elapsed_minutes
                                    task_info['current_rate'] = rate
                                    if progress > 5:  # Only calculate ETA after 5% progress
                                        estimated_total_time = elapsed_minutes * (100 / progress)
                                        remaining_time = estimated_total_time - elapsed_minutes
                                        task_info['remaining_time'] = remaining_time
                                        task_info['elapsed_minutes'] = elapsed_minutes
                            
                            # Use cached calculations for display
                            progress_bar = st.progress(progress / 100.0)
                            
                            # Time information
                            col_a, col_b = st.columns(2)
                            with col_a:
                                st.write(f"**Progress:** {progress:.1f}%")
                            
                            if progress > 5:
                                with col_b:
                                    remaining_time = task_info.get('remaining_time', 0)
                                    if remaining_time > 60:
                                        st.write(f"**ETA:** ~{remaining_time/60:.0f}h {remaining_time%60:.0f}m")
                                    elif remaining_time > 1:
                                        st.write(f"**ETA:** ~{remaining_time:.0f} min")
                                    else:
                                        st.write("**ETA:** <1 min")
                                
                                # Additional timing info using cached values
                                elapsed_minutes = task_info.get('elapsed_minutes', 0)
                                rate = task_info.get('current_rate', 0)
                                st.caption(f"Elapsed: {elapsed_minutes:.0f} min | Rate: {rate:.1f}%/min")
                            else:
                                # Basic progress for early stages
                                st.progress(progress / 100.0)
                                st.write(f"**Progress:** {progress:.1f}% (calculating ETA...)")
                                st.caption(f"Elapsed: {task_info.get('elapsed_minutes', 0):.0f} min")
                        
                        elif state == 'RUNNING':
                            # Task is running but no progress reported yet
                            st.progress(0)
                            elapsed_time = current_time - task_info['start_time']
                            elapsed_minutes = elapsed_time.total_seconds() / 60
                            st.write("**Progress:** Initializing...")
                            st.caption(f"Elapsed: {elapsed_minutes:.0f} min")
                        
                        elif progress > 0 and state not in ['COMPLETED', 'FAILED', 'CANCELLED']:
                            # Show progress for other states
                            st.progress(progress / 100.0)
                            st.write(f"**Progress:** {progress:.1f}%")
                    
                    with col3:
                        # Format timestamps more readably
                        creation_ts = status.get('creation_timestamp_ms')
                        update_ts = status.get('update_timestamp_ms')
                        
                        if creation_ts:
                            creation_time = datetime.datetime.fromtimestamp(creation_ts / 1000)
                            st.write(f"**Started:** {creation_time.strftime('%H:%M:%S')}")
                        else:
                            st.write("**Started:** N/A")
                        
                        if update_ts:
                            update_time = datetime.datetime.fromtimestamp(update_ts / 1000)
                            st.write(f"**Updated:** {update_time.strftime('%H:%M:%S')}")
                        else:
                            st.write("**Updated:** N/A")
                        
                        # Show total runtime for completed tasks
                        if state == 'COMPLETED' and creation_ts and update_ts:
                            total_runtime = (update_ts - creation_ts) / 1000 / 60  # minutes
                            if total_runtime > 60:
                                st.caption(f"Total time: {total_runtime/60:.1f}h {total_runtime%60:.0f}m")
                            else:
                                st.caption(f"Total time: {total_runtime:.0f} min")
                        
                        # Show cache status
                        if task_info['id'] in st.session_state.last_cache_update:
                            cache_age = (datetime.datetime.now() - st.session_state.last_cache_update[task_info['id']]).seconds
                            if cache_age < 60:
                                st.caption(f"📊 Data: {cache_age}s ago")
                            else:
                                st.caption(f"📊 Data: {cache_age//60}m ago")
                    
                    # Show error message if failed
                    if state == 'FAILED' and 'error_message' in status:
                        st.error(f"Error: {status['error_message']}")
                    
                    # Show completion details
                    if state == 'COMPLETED':
                        st.success("✅ Export completed successfully!")
                        drive_url = "https://drive.google.com/drive/folders/1MMflDbN3vuPbCoxsrIVYkkVGd7kSHXWx?usp=sharing"
                        st.success(f"File saved to: [Epistem Earth Engine Export Folder]({drive_url})")
                        
                        #Option to remove completed task from monitor
                        if st.button(f"Remove from monitor", key=f"remove_{i}"):
                            st.session_state.export_tasks.pop(i)
                            st.rerun()
                
                except Exception as e:
                    st.error(f"Failed to get task status: {str(e)}")
                    st.write(f"Task ID: {task_info['id']}")
        
        # Clear all completed tasks button
        completed_tasks = []
        for task_info in st.session_state.export_tasks:
            try:
                status = get_cached_task_status(task_info['id'])
                if status and status.get('state') == 'COMPLETED':
                    completed_tasks.append(task_info)
            except:
                pass
        
        if completed_tasks:
            if st.button("🗑️ Clear All Completed Tasks"):
                st.session_state.export_tasks = [
                    task for task in st.session_state.export_tasks 
                    if task not in completed_tasks
                ]
                st.rerun()

# Navigation
st.divider()
st.subheader("Module Navigation")

if st.session_state.composite is not None:
    if st.button("Go to Module 2: Classification Scheme"):
        st.switch_page("pages/2_Module_2_Classification_scheme.py")
else:
    st.button("🔒 Complete Module 1 First", disabled=True)
    st.info("Please generate an imagery mosaic before proceeding")<|MERGE_RESOLUTION|>--- conflicted
+++ resolved
@@ -19,13 +19,6 @@
 import ee
 import datetime
 import pandas as pd
-<<<<<<< HEAD
-from epistemx.ee_config import initialize_earth_engine
-initialize_earth_engine()
-#"auth/ee-donyindiarto-44198b511607.json"
-=======
-
->>>>>>> ef4cf28e
 # Page configuration
 st.set_page_config(
     page_title="Search Imagery Composite",
