--- conflicted
+++ resolved
@@ -905,7 +905,6 @@
                 #Prepare visualization
                 classification_map = st.session_state.classification_result
                 
-<<<<<<< HEAD
                 # Get class information from Module 2 and training data
                 class_info = {}
                 palette = []
@@ -927,27 +926,6 @@
                 
                 #if failed, use a default and or random color palette
                 elif 'training_gdf' in st.session_state and 'selected_class_property' in st.session_state:
-=======
-                # Validate that classification_map is an ee.Image
-                if not isinstance(classification_map, ee.Image):
-                    st.error(f"Invalid classification result type: {type(classification_map)}. Expected ee.Image.")
-                    st.error(f"Classification result content: {classification_map}")
-                    st.stop()
-                
-                # Additional validation - try to get basic info about the image
-                try:
-                    # Test if we can get band names (this will fail if it's not a proper ee.Image)
-                    band_names = classification_map.bandNames().getInfo()
-                    st.info(f"Classification image bands: {band_names}")
-                except Exception as validation_error:
-                    st.error(f"Classification result validation failed: {validation_error}")
-                    st.error("The classification result appears to be corrupted or invalid.")
-                    st.stop()
-                
-                # Create color palette based on number of classes
-                # Create custom color palette with user input
-                if 'training_gdf' in st.session_state and 'selected_class_property' in st.session_state:
->>>>>>> 8e30ecda
                     class_prop = st.session_state['selected_class_property']
                     class_name_prop = st.session_state.get('selected_class_name_property', None)
                     gdf = st.session_state['training_gdf']
@@ -1087,46 +1065,9 @@
                     """)
                     
                 else:
-<<<<<<< HEAD
                     st.error("Informasi kelas tidak tersedia")
                     st.info("Pastikan modul 2 telah selesai atau data sampel memiliki ID dan nama kelas yang unik")
                     
-=======
-                    Map = geemap.Map()
-                
-                # Add layers with error handling
-                try:
-                    Map.addLayer(classification_map, vis_params, 'Random Forest Classification', True)
-                    st.success("✅ Classification layer added successfully")
-                except Exception as layer_error:
-                    st.error(f"Failed to add classification layer: {layer_error}")
-                    st.error("This usually indicates the classification result contains invalid data.")
-                    
-                    # Try to get more info about the classification_map
-                    try:
-                        # Check if it's actually an ee.Image and get some basic info
-                        if hasattr(classification_map, 'getInfo'):
-                            info = classification_map.getInfo()
-                            st.error(f"Classification map info: {info}")
-                        else:
-                            st.error(f"Classification map is not an Earth Engine object: {type(classification_map)}")
-                    except Exception as info_error:
-                        st.error(f"Could not get classification map info: {info_error}")
-                    
-                    st.stop()
-                
-                try:
-                    Map.addLayer(image, st.session_state.get('visualization', {}), 'Image Composite', False)
-                except Exception as image_error:
-                    st.warning(f"Could not add image composite layer: {image_error}")
-                    # Continue anyway since the main issue is with classification_map
-                
-                #if 'training_gdf' in st.session_state:
-                #    Map.add_geojson(st.session_state['training_gdf'].__geo_interface__, 
-                #                   layer_name="Training Data", shown=False)
-    
-                Map.to_streamlit(height=600)
->>>>>>> 8e30ecda
                 
             except Exception as e:
                 st.error(f"Error displaying map: {e}")
